//! Admin server utilities.
use ahash::AHashMap;
use futures_util::future;
use std::{
    fmt,
    net::SocketAddr,
    pin::Pin,
    sync::{
        atomic::{AtomicBool, Ordering},
        Arc,
    },
    time::Duration,
};
use tracing::{debug, info_span, Instrument};

#[cfg(feature = "runtime-diagnostics")]
mod diagnostics;

#[cfg(feature = "runtime-diagnostics")]
pub(crate) use self::diagnostics::Diagnostics;

/// An error binding an admin server.
#[derive(Debug, thiserror::Error)]
#[error("failed to bind admin server: {0}")]
pub struct BindError(#[from] std::io::Error);

type Request = hyper::Request<hyper::body::Incoming>;
type Body = http_body_util::Full<bytes::Bytes>;
type Response = hyper::Response<Body>;

/// A handler for a request path.
<<<<<<< HEAD
type RouteFn =
    Box<dyn Fn(Request<hyper::body::Incoming>) -> Response<Body> + Send + Sync + 'static>;
=======
type HandlerFn = Box<dyn Fn(Request) -> Response + Send + Sync + 'static>;
>>>>>>> 9a150bb0

struct Route {
    call: RouteFn,
    require_loopback: bool,
}

#[cfg(feature = "prometheus-client")]
mod metrics;

/// Command-line arguments used to configure an admin server
#[derive(Clone, Debug)]
#[cfg_attr(feature = "clap", derive(clap::Parser))]
#[cfg_attr(docsrs, doc(cfg(feature = "admin")))]
pub struct AdminArgs {
    /// The admin server's address
    #[cfg_attr(feature = "clap", clap(long, default_value = "0.0.0.0:8080"))]
    pub admin_addr: SocketAddr,
}

/// Supports configuring an admin server
#[cfg_attr(docsrs, doc(cfg(feature = "admin")))]
pub struct Builder {
    addr: SocketAddr,
    ready: Readiness,
<<<<<<< HEAD
    routes: AHashMap<String, Route>,
=======
    routes: AHashMap<String, HandlerFn>,
    #[cfg(feature = "runtime-diagnostics")]
    diagnostics: Diagnostics,
>>>>>>> 9a150bb0
}

/// Supports spawning an admin server
#[cfg_attr(docsrs, doc(cfg(feature = "admin")))]
pub struct Bound {
    addr: SocketAddr,
    ready: Readiness,
    listener: tokio::net::TcpListener,
    server: hyper::server::conn::http1::Builder,
<<<<<<< HEAD
    routes: AHashMap<String, Route>,
=======
    routes: AHashMap<String, HandlerFn>,
    #[cfg(feature = "runtime-diagnostics")]
    diagnostics: Diagnostics,
>>>>>>> 9a150bb0
}

/// Controls how the admin server advertises readiness
#[cfg_attr(docsrs, doc(cfg(feature = "admin")))]
#[derive(Clone, Debug)]
pub struct Readiness(Arc<AtomicBool>);

/// A handle to a running admin server
#[cfg_attr(docsrs, doc(cfg(feature = "admin")))]
#[derive(Debug)]
pub struct Server {
    addr: SocketAddr,
    ready: Readiness,
    task: tokio::task::JoinHandle<Result<(), hyper::Error>>,
}

// === impl AdminArgs ===

impl Default for AdminArgs {
    fn default() -> Self {
        Self {
            admin_addr: SocketAddr::from(([0, 0, 0, 0], 8080)),
        }
    }
}

impl AdminArgs {
    /// Creates a new [`Builder`] frm the command-line arguments
    pub fn into_builder(self) -> Builder {
        Builder::new(self.admin_addr)
    }
}

// === impl Builder ===

impl Default for Builder {
    fn default() -> Self {
        AdminArgs::default().into_builder()
    }
}

impl From<AdminArgs> for Builder {
    fn from(args: AdminArgs) -> Self {
        args.into_builder()
    }
}

impl Builder {
    /// Creates a new [`Builder`] with the given server address
    ///
    /// The server starts unready by default and it's up to the caller to mark it as ready.
    pub fn new(addr: SocketAddr) -> Self {
        Self {
            addr,
            ready: Readiness(Arc::new(false.into())),
            routes: Default::default(),
            #[cfg(feature = "runtime-diagnostics")]
            diagnostics: Diagnostics::new(),
        }
    }

    /// Returns a readiness handle
    pub fn readiness(&self) -> Readiness {
        self.ready.clone()
    }

    /// Sets the initial readiness state to ready
    pub fn set_ready(&self) {
        self.ready.set(true);
    }

    /// Use the provided prometheus Registry to export a `/metrics` endpoint
    /// on the admin server with process metrics. When the `tokio_unstable` cfg
    /// is set, tokio runtime metrics are also exported.
    ///
    /// This method is only available if the "prometheus-client" feature is enabled.
    #[cfg(feature = "prometheus-client")]
    #[cfg_attr(docsrs, doc(cfg(feature = "prometheus-client")))]
    pub fn with_prometheus(self, mut registry: prometheus_client::registry::Registry) -> Self {
        #[cfg(not(tokio_unstable))]
        tracing::debug!("Tokio runtime metrics cannot be monitored without the tokio_unstable cfg");
        #[cfg(tokio_unstable)]
        {
            let metrics = kubert_prometheus_tokio::Runtime::register(
                registry.sub_registry_with_prefix("tokio_rt"),
                tokio::runtime::Handle::current(),
            );
            let mut interval = tokio::time::interval(Duration::from_secs(1));
            tokio::spawn(
                async move { metrics.updated(&mut interval).await }
                    .instrument(tracing::info_span!("kubert-prom-tokio-rt")),
            );
        }

        if let Err(error) =
            kubert_prometheus_process::register(registry.sub_registry_with_prefix("process"))
        {
            tracing::warn!(%error, "Process metrics cannot be monitored");
        }

        self.with_prometheus_handler("/metrics", registry)
    }

    /// Use the provided prometheus Registry to export an arbitrary metrics
    /// endpoint.
    ///
    /// This method is only available if the "prometheus-client" feature is enabled.
    #[cfg(feature = "prometheus-client")]
    #[cfg_attr(docsrs, doc(cfg(feature = "prometheus-client")))]
    pub fn with_prometheus_handler(
        self,
        path: impl ToString,
        registry: prometheus_client::registry::Registry,
    ) -> Self {
        let prom = metrics::Prometheus::new(registry);
        self.with_handler(path, move |req| prom.handle_metrics(req))
    }

    #[cfg(feature = "runtime-diagnostics")]
    pub(crate) fn with_runtime_diagnostics(self, diagnostics: crate::runtime::Diagnostics) -> Self {
        self.with_loopback_handler("/kubert.json", move |req| {
            let with_resources = req.uri().query() == Some("resources");
            let summary = diagnostics.summarize(with_resources);

            let mut bytes = Vec::with_capacity(8 * 1024);
            serde_json::to_writer_pretty(&mut bytes, &summary)
                .expect("json serialization must succeed");
            hyper::Response::builder()
                .header(hyper::header::CONTENT_TYPE, "application/json")
                .body(Body::from(bytes))
                .expect("response must succeed")
        })
    }

    /// Adds a request handler for `path` to the admin server.
    ///
    /// Requests to `path` will be handled by invoking the provided `handler`
    /// function with each request. This can be used to add additional
    /// functionality to the admin server.
    ///
    /// # Panics
    ///
    /// This method panics if called with the path `/ready` or `/live`, as these
    /// paths would conflict with the built-in readiness and liveness endpoints.
    pub fn with_handler(
        mut self,
        path: impl ToString,
        handler: impl Fn(Request) -> Response + Send + Sync + 'static,
    ) -> Self {
        let path = path.to_string();
        let route = Self::new_route(&path, handler);
        self.routes.insert(path, route);
        self
    }
    /// Adds a request handler for `path` to the admin server that only accepts
    /// requests from the loopback interface.
    ///
    /// Requests to `path` will be handled by invoking the provided `handler`
    /// function with each request. This can be used to add additional
    /// functionality to the admin server. The handler will only be invoked for
    /// requests that originate from the loopback interface. All other requests
    /// will receive a `403 Forbidden` response.
    ///
    /// # Panics
    ///
    /// This method panics if called with the path `/ready` or `/live`, as these
    /// paths would conflict with the built-in readiness and liveness endpoints.
    pub fn with_loopback_handler(
        mut self,
        path: impl ToString,
        handler: impl Fn(Request<hyper::body::Incoming>) -> Response<Body> + Send + Sync + 'static,
    ) -> Self {
        let path = path.to_string();
        let mut route = Self::new_route(&path, handler);
        route.require_loopback = true;
        self.routes.insert(path, route);
        self
    }

    fn new_route(
        path: &str,
        handler: impl Fn(Request<hyper::body::Incoming>) -> Response<Body> + Send + Sync + 'static,
    ) -> Route {
        let path = path.to_string();
        assert_ne!(
            path, "/ready",
            "the built-in `/ready` handler cannot be overridden"
        );
        assert_ne!(
            path, "/live",
            "the built-in `/live` handler cannot be overridden"
        );
        Route {
            call: Box::new(handler),
            require_loopback: false,
        }
    }

    /// Binds the admin server without accepting connections
    pub fn bind(self) -> Result<Bound, BindError> {
        let Self {
            addr,
            ready,
            routes,
            #[cfg(feature = "runtime-diagnostics")]
            diagnostics,
        } = self;

        let lis = std::net::TcpListener::bind(addr)?;
        lis.set_nonblocking(true)?;
        let listener = tokio::net::TcpListener::from_std(lis)?;

        let mut server = hyper::server::conn::http1::Builder::new();
        server
            // Allow weird clients (like netcat).
            .half_close(true)
            .timer(hyper_util::rt::TokioTimer::default())
            // Prevent port scanners, etc, from holding connections open.
            .header_read_timeout(Duration::from_secs(2))
            // Use a small buffer, since we don't really transfer much data.
            .max_buf_size(8 * 1024);

        Ok(Bound {
            addr,
            ready,
            server,
            listener,
            routes,
            #[cfg(feature = "runtime-diagnostics")]
            diagnostics,
        })
    }
}

impl fmt::Debug for Builder {
    fn fmt(&self, f: &mut fmt::Formatter<'_>) -> fmt::Result {
        let mut d = f.debug_struct("Builder");
        d.field("addr", &self.addr).field("ready", &self.ready);

        d.finish()
    }
}

// === impl Bound ===

impl Bound {
    /// Returns a readiness handle
    pub fn readiness(&self) -> Readiness {
        self.ready.clone()
    }

    /// Sets the initial readiness state to ready
    pub fn set_ready(&self) {
        self.ready.set(true);
    }

    /// Binds and runs the server on a background task, returning a handle
    pub fn spawn(self) -> Server {
        let Self {
            ready,
            server,
            listener,
            routes,
            addr,
            #[cfg(feature = "runtime-diagnostics")]
            diagnostics,
        } = self;

        let task = tokio::spawn({
            let ready = ready.clone();
            let routes = Arc::new(routes);
<<<<<<< HEAD
=======
            #[cfg(feature = "runtime-diagnostics")]
            let diagnostics = diagnostics.clone();
>>>>>>> 9a150bb0
            async move {
                loop {
                    let (stream, client_addr) = match listener.accept().await {
                        Ok(socket) => socket,
                        Err(error) => {
                            tracing::warn!(%error, "Failed to accept connection");
                            continue;
                        }
                    };
                    if let Err(error) = stream.set_nodelay(true) {
                        tracing::warn!(%error, "Failed to set TCP_NODELAY");
                    }
                    tracing::trace!(client.addr = ?client_addr, "Accepted connection");

                    let svc = {
                        use tower::ServiceExt;
                        let ready = ready.clone();
                        let routes = routes.clone();
<<<<<<< HEAD
                        let svc =
                            tower::service_fn(move |req: hyper::Request<hyper::body::Incoming>| {
                                handle(client_addr, &ready, &routes, req)
                            });
=======
                        #[cfg(feature = "runtime-diagnostics")]
                        let diagnostics = diagnostics.clone();
                        let svc = tower::service_fn(move |req: Request| {
                            handle(
                                &ready,
                                &routes,
                                req,
                                #[cfg(feature = "runtime-diagnostics")]
                                (client_addr, &diagnostics),
                            )
                        });
>>>>>>> 9a150bb0
                        #[cfg(any(feature = "admin-brotli", feature = "admin-gzip"))]
                        let svc = tower_http::compression::Compression::new(svc);
                        hyper::service::service_fn(move |req| svc.clone().oneshot(req))
                    };

                    let serve =
                        server.serve_connection(hyper_util::rt::TokioIo::new(stream), svc.clone());
                    tokio::spawn(
                        async move {
                            debug!("Serving");
                            serve.await
                        }
                        .instrument(
                            tracing::debug_span!("conn", client.addr = %client_addr).or_current(),
                        ),
                    );
                }
            }
            .instrument(info_span!("admin", port = %self.addr.port()))
        });

        Server { task, addr, ready }
    }

    #[cfg(feature = "runtime-diagnostics")]
    pub(crate) fn diagnostics(&self) -> &Diagnostics {
        &self.diagnostics
    }
}

// === impl Readiness ===

impl Readiness {
    /// Gets the current readiness state
    pub fn get(&self) -> bool {
        self.0.load(Ordering::Acquire)
    }

    /// Sets the readiness state
    pub fn set(&self, ready: bool) {
        self.0.store(ready, Ordering::Release);
    }
}

// === impl Server ===

impl Server {
    /// Returns the bound local address of the server
    pub fn local_addr(&self) -> SocketAddr {
        self.addr
    }

    /// Returns a readiness handle
    pub fn readiness(&self) -> Readiness {
        self.ready.clone()
    }

    /// Returns the server tasks's join handle
    pub fn into_join_handle(self) -> tokio::task::JoinHandle<Result<(), hyper::Error>> {
        self.task
    }
}

// === routes ===

fn handle(
    client_addr: SocketAddr,
    ready: &Readiness,
<<<<<<< HEAD
    routes: &Arc<AHashMap<String, Route>>,
    req: hyper::Request<hyper::body::Incoming>,
=======
    routes: &Arc<AHashMap<String, HandlerFn>>,
    req: Request,
    #[cfg(feature = "runtime-diagnostics")] (client_addr, diagnostics): (
        std::net::SocketAddr,
        &Diagnostics,
    ),
>>>>>>> 9a150bb0
) -> Pin<
    Box<
        dyn std::future::Future<Output = Result<hyper::Response<Body>, tokio::task::JoinError>>
            + Send,
    >,
> {
    // Fast path for probe handlers.
    if req.uri().path() == "/live" {
        return Box::pin(future::ok(handle_live(req)));
    }
    if req.uri().path() == "/ready" {
        return Box::pin(future::ok(handle_ready(ready, req)));
    }

    #[cfg(feature = "runtime-diagnostics")]
    if req.uri().path() == "/kubert.json" {
        return Box::pin(future::ok(diagnostics.handle(client_addr, req)));
    }

    if routes.contains_key(req.uri().path()) {
        // User-provided handlers--especially metrics collectors--may perform
        // blocking calls like stat. Prevent these tasks from blocking the
        // runtime.
        let routes = routes.clone();
        let path = req.uri().path().to_string();
<<<<<<< HEAD
        let is_loopback = client_addr.ip().is_loopback();
        Box::pin(async move {
            tokio::task::spawn_blocking(move || {
                let route = routes.get(&path).expect("routes must contain path");
                if route.require_loopback && !is_loopback {
                    return Response::builder()
                        .status(hyper::StatusCode::FORBIDDEN)
                        .body(Body::default())
                        .unwrap();
                }
                (route.call)(req)
            })
            .await
        })
    } else {
        Box::pin(future::ok(
            Response::builder()
                .status(hyper::StatusCode::NOT_FOUND)
                .body(Body::default())
                .unwrap(),
        ))
=======
        return Box::pin(tokio::task::spawn_blocking(move || {
            let handler = routes.get(&path).expect("routes must contain path");
            handler(req)
        }));
>>>>>>> 9a150bb0
    }

    Box::pin(future::ok(
        hyper::Response::builder()
            .status(hyper::StatusCode::NOT_FOUND)
            .body(Body::default())
            .unwrap(),
    ))
}

fn handle_live(req: Request) -> Response {
    match *req.method() {
        hyper::Method::GET | hyper::Method::HEAD => hyper::Response::builder()
            .status(hyper::StatusCode::OK)
            .header(hyper::header::CONTENT_TYPE, "text/plain")
            .body("alive\n".into())
            .unwrap(),
        _ => hyper::Response::builder()
            .status(hyper::StatusCode::METHOD_NOT_ALLOWED)
            .header(hyper::header::ALLOW, "GET, HEAD")
            .body(Body::default())
            .unwrap(),
    }
}

fn handle_ready(Readiness(ready): &Readiness, req: Request) -> Response {
    match *req.method() {
        hyper::Method::GET | hyper::Method::HEAD => {
            if ready.load(Ordering::Acquire) {
                return hyper::Response::builder()
                    .status(hyper::StatusCode::OK)
                    .header(hyper::header::CONTENT_TYPE, "text/plain")
                    .body("ready\n".into())
                    .unwrap();
            }

            hyper::Response::builder()
                .status(hyper::StatusCode::INTERNAL_SERVER_ERROR)
                .header(hyper::header::CONTENT_TYPE, "text/plain")
                .body("not ready\n".into())
                .unwrap()
        }
        _ => hyper::Response::builder()
            .status(hyper::StatusCode::METHOD_NOT_ALLOWED)
            .header(hyper::header::ALLOW, "GET, HEAD")
            .body(Body::default())
            .unwrap(),
    }
}<|MERGE_RESOLUTION|>--- conflicted
+++ resolved
@@ -17,7 +17,7 @@
 mod diagnostics;
 
 #[cfg(feature = "runtime-diagnostics")]
-pub(crate) use self::diagnostics::Diagnostics;
+pub(crate) use self::diagnostics::{Diagnostics, LeaseDiagnostics};
 
 /// An error binding an admin server.
 #[derive(Debug, thiserror::Error)]
@@ -29,17 +29,7 @@
 type Response = hyper::Response<Body>;
 
 /// A handler for a request path.
-<<<<<<< HEAD
-type RouteFn =
-    Box<dyn Fn(Request<hyper::body::Incoming>) -> Response<Body> + Send + Sync + 'static>;
-=======
 type HandlerFn = Box<dyn Fn(Request) -> Response + Send + Sync + 'static>;
->>>>>>> 9a150bb0
-
-struct Route {
-    call: RouteFn,
-    require_loopback: bool,
-}
 
 #[cfg(feature = "prometheus-client")]
 mod metrics;
@@ -59,13 +49,9 @@
 pub struct Builder {
     addr: SocketAddr,
     ready: Readiness,
-<<<<<<< HEAD
-    routes: AHashMap<String, Route>,
-=======
     routes: AHashMap<String, HandlerFn>,
     #[cfg(feature = "runtime-diagnostics")]
     diagnostics: Diagnostics,
->>>>>>> 9a150bb0
 }
 
 /// Supports spawning an admin server
@@ -75,13 +61,9 @@
     ready: Readiness,
     listener: tokio::net::TcpListener,
     server: hyper::server::conn::http1::Builder,
-<<<<<<< HEAD
-    routes: AHashMap<String, Route>,
-=======
     routes: AHashMap<String, HandlerFn>,
     #[cfg(feature = "runtime-diagnostics")]
     diagnostics: Diagnostics,
->>>>>>> 9a150bb0
 }
 
 /// Controls how the admin server advertises readiness
@@ -200,22 +182,6 @@
         self.with_handler(path, move |req| prom.handle_metrics(req))
     }
 
-    #[cfg(feature = "runtime-diagnostics")]
-    pub(crate) fn with_runtime_diagnostics(self, diagnostics: crate::runtime::Diagnostics) -> Self {
-        self.with_loopback_handler("/kubert.json", move |req| {
-            let with_resources = req.uri().query() == Some("resources");
-            let summary = diagnostics.summarize(with_resources);
-
-            let mut bytes = Vec::with_capacity(8 * 1024);
-            serde_json::to_writer_pretty(&mut bytes, &summary)
-                .expect("json serialization must succeed");
-            hyper::Response::builder()
-                .header(hyper::header::CONTENT_TYPE, "application/json")
-                .body(Body::from(bytes))
-                .expect("response must succeed")
-        })
-    }
-
     /// Adds a request handler for `path` to the admin server.
     ///
     /// Requests to `path` will be handled by invoking the provided `handler`
@@ -231,40 +197,6 @@
         path: impl ToString,
         handler: impl Fn(Request) -> Response + Send + Sync + 'static,
     ) -> Self {
-        let path = path.to_string();
-        let route = Self::new_route(&path, handler);
-        self.routes.insert(path, route);
-        self
-    }
-    /// Adds a request handler for `path` to the admin server that only accepts
-    /// requests from the loopback interface.
-    ///
-    /// Requests to `path` will be handled by invoking the provided `handler`
-    /// function with each request. This can be used to add additional
-    /// functionality to the admin server. The handler will only be invoked for
-    /// requests that originate from the loopback interface. All other requests
-    /// will receive a `403 Forbidden` response.
-    ///
-    /// # Panics
-    ///
-    /// This method panics if called with the path `/ready` or `/live`, as these
-    /// paths would conflict with the built-in readiness and liveness endpoints.
-    pub fn with_loopback_handler(
-        mut self,
-        path: impl ToString,
-        handler: impl Fn(Request<hyper::body::Incoming>) -> Response<Body> + Send + Sync + 'static,
-    ) -> Self {
-        let path = path.to_string();
-        let mut route = Self::new_route(&path, handler);
-        route.require_loopback = true;
-        self.routes.insert(path, route);
-        self
-    }
-
-    fn new_route(
-        path: &str,
-        handler: impl Fn(Request<hyper::body::Incoming>) -> Response<Body> + Send + Sync + 'static,
-    ) -> Route {
         let path = path.to_string();
         assert_ne!(
             path, "/ready",
@@ -274,10 +206,8 @@
             path, "/live",
             "the built-in `/live` handler cannot be overridden"
         );
-        Route {
-            call: Box::new(handler),
-            require_loopback: false,
-        }
+        self.routes.insert(path, Box::new(handler));
+        self
     }
 
     /// Binds the admin server without accepting connections
@@ -353,11 +283,8 @@
         let task = tokio::spawn({
             let ready = ready.clone();
             let routes = Arc::new(routes);
-<<<<<<< HEAD
-=======
             #[cfg(feature = "runtime-diagnostics")]
             let diagnostics = diagnostics.clone();
->>>>>>> 9a150bb0
             async move {
                 loop {
                     let (stream, client_addr) = match listener.accept().await {
@@ -376,12 +303,6 @@
                         use tower::ServiceExt;
                         let ready = ready.clone();
                         let routes = routes.clone();
-<<<<<<< HEAD
-                        let svc =
-                            tower::service_fn(move |req: hyper::Request<hyper::body::Incoming>| {
-                                handle(client_addr, &ready, &routes, req)
-                            });
-=======
                         #[cfg(feature = "runtime-diagnostics")]
                         let diagnostics = diagnostics.clone();
                         let svc = tower::service_fn(move |req: Request| {
@@ -393,7 +314,6 @@
                                 (client_addr, &diagnostics),
                             )
                         });
->>>>>>> 9a150bb0
                         #[cfg(any(feature = "admin-brotli", feature = "admin-gzip"))]
                         let svc = tower_http::compression::Compression::new(svc);
                         hyper::service::service_fn(move |req| svc.clone().oneshot(req))
@@ -460,25 +380,14 @@
 // === routes ===
 
 fn handle(
-    client_addr: SocketAddr,
     ready: &Readiness,
-<<<<<<< HEAD
-    routes: &Arc<AHashMap<String, Route>>,
-    req: hyper::Request<hyper::body::Incoming>,
-=======
     routes: &Arc<AHashMap<String, HandlerFn>>,
     req: Request,
     #[cfg(feature = "runtime-diagnostics")] (client_addr, diagnostics): (
         std::net::SocketAddr,
         &Diagnostics,
     ),
->>>>>>> 9a150bb0
-) -> Pin<
-    Box<
-        dyn std::future::Future<Output = Result<hyper::Response<Body>, tokio::task::JoinError>>
-            + Send,
-    >,
-> {
+) -> Pin<Box<dyn std::future::Future<Output = Result<Response, tokio::task::JoinError>> + Send>> {
     // Fast path for probe handlers.
     if req.uri().path() == "/live" {
         return Box::pin(future::ok(handle_live(req)));
@@ -498,34 +407,10 @@
         // runtime.
         let routes = routes.clone();
         let path = req.uri().path().to_string();
-<<<<<<< HEAD
-        let is_loopback = client_addr.ip().is_loopback();
-        Box::pin(async move {
-            tokio::task::spawn_blocking(move || {
-                let route = routes.get(&path).expect("routes must contain path");
-                if route.require_loopback && !is_loopback {
-                    return Response::builder()
-                        .status(hyper::StatusCode::FORBIDDEN)
-                        .body(Body::default())
-                        .unwrap();
-                }
-                (route.call)(req)
-            })
-            .await
-        })
-    } else {
-        Box::pin(future::ok(
-            Response::builder()
-                .status(hyper::StatusCode::NOT_FOUND)
-                .body(Body::default())
-                .unwrap(),
-        ))
-=======
         return Box::pin(tokio::task::spawn_blocking(move || {
             let handler = routes.get(&path).expect("routes must contain path");
             handler(req)
         }));
->>>>>>> 9a150bb0
     }
 
     Box::pin(future::ok(
