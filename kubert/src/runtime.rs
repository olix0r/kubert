//! A controller runtime

#[cfg(feature = "lease")]
use crate::lease;
#[cfg(feature = "server")]
use crate::server::{self, ServerArgs};
use crate::{
    admin::{self, Readiness},
    client::{self, Client, ClientArgs},
    errors,
    initialized::{self, Initialized},
    shutdown, LogFilter, LogFormat, LogInitError,
};
use futures_core::Stream;
use kube_core::{NamespaceResourceScope, Resource};
use kube_runtime::{reflector, watcher};
use serde::de::DeserializeOwned;
use std::{fmt::Debug, future::Future, hash::Hash, time::Duration};
#[cfg(feature = "server")]
use tower::Service;

pub use kube_client::Api;
pub use reflector::Store;

#[cfg(feature = "runtime-diagnostics")]
mod diagnostics;
#[cfg(feature = "prometheus-client")]
mod metrics;

#[cfg(feature = "runtime-diagnostics")]
pub(crate) use self::diagnostics::{Diagnostics, LeaseDiagnostics};

/// Configures a controller [`Runtime`]
#[derive(Debug, Default)]
#[cfg_attr(docsrs, doc(cfg(feature = "runtime")))]
#[must_use]
pub struct Builder<S = NoServer> {
    admin: admin::Builder,
    client: Option<ClientArgs>,
    error_delay: Option<Duration>,
    log: Option<LogSettings>,

    #[cfg(feature = "server")]
    server: S,
    #[cfg(not(feature = "server"))]
    server: std::marker::PhantomData<S>,

    #[cfg(feature = "prometheus-client")]
    metrics: Option<RuntimeMetrics>,
}

/// Provides infrastructure for running:
///
/// * a Kubernetes controller including logging
/// * a default Kubernetes client
/// * signal handling and graceful shutdown
/// * an admin server with readiness and liveness probe endpoints
///
/// The runtime facilitates creating watches (with and without caches) that include error handling
/// and graceful shutdown.
#[cfg_attr(docsrs, doc(cfg(feature = "runtime")))]
#[must_use]
pub struct Runtime<S = NoServer> {
    admin: admin::Bound,
    client: Client,
    error_delay: Duration,
    initialized: Initialized,
    shutdown_rx: drain::Watch,
    shutdown: shutdown::Shutdown,

    #[cfg(feature = "server")]
    server: S,
    #[cfg(not(feature = "server"))]
    server: std::marker::PhantomData<S>,

    #[cfg(feature = "runtime-diagnostics")]
    diagnostics: diagnostics::Diagnostics,

    #[cfg(feature = "prometheus-client")]
    metrics: Option<RuntimeMetrics>,
}

/// Indicates that no HTTPS server is configured
#[derive(Debug, Default)]
pub struct NoServer(());

/// Holds metrics for the runtime.
#[cfg(feature = "prometheus-client")]
#[must_use = "RuntimeMetrics must be passed to `Builder::with_metrics`"]
#[derive(Debug)]
pub struct RuntimeMetrics {
    watch: metrics::ResourceWatchMetrics,
}

/// Indicates that the [`Builder`] could not configure a [`Runtime`]
#[derive(Debug, thiserror::Error)]
#[cfg_attr(docsrs, doc(cfg(feature = "runtime")))]
pub enum BuildError {
    /// Indicates that logging could not be initialized
    #[error(transparent)]
    LogInit(#[from] LogInitError),

    /// Indicates that the admin server could not be bound
    #[error(transparent)]
    Admin(#[from] admin::BindError),

    /// Indicates that the Kubernetes client could not be iniialized.
    #[error(transparent)]
    Client(#[from] client::ConfigError),

    #[cfg(feature = "server")]
    /// Indicates that the HTTPS server could not be initialized
    #[error(transparent)]
    Server(#[from] server::Error),

    /// Indicates that a signal handler could not be registered
    #[error(transparent)]
    Signal(#[from] shutdown::RegisterError),
}

#[derive(Debug)]
struct LogSettings {
    filter: LogFilter,
    format: LogFormat,
}

// === impl Builder ===

impl<S> Builder<S> {
    const DEFAULT_ERROR_DELAY: Duration = Duration::from_secs(5);

    /// Configures the runtime to use the given [`Builder`]
    pub fn with_admin(mut self, admin: impl Into<admin::Builder>) -> Self {
        self.admin = admin.into();
        self
    }

    /// Configures the runtime to use the given [`ClientArgs`]
    pub fn with_client(mut self, client: ClientArgs) -> Self {
        self.client = Some(client);
        self
    }

    /// Configures the runtime to use the given logging configuration
    pub fn with_log(mut self, filter: LogFilter, format: LogFormat) -> Self {
        self.log = Some(LogSettings { filter, format });
        self
    }

    /// Configures the runtime to use the given fixed delay when a stream fails
    pub fn with_fixed_delay_on_error(mut self, delay: Duration) -> Self {
        self.error_delay = Some(delay);
        self
    }

    /// Configures the runtime to record watch metrics with the given registry
    #[cfg(feature = "prometheus-client")]
    pub fn with_metrics(mut self, metrics: RuntimeMetrics) -> Self {
        self.metrics = Some(metrics);
        self
    }

    #[inline]
    async fn build_inner<F>(
        self,
        mk_client: impl FnOnce(ClientArgs) -> F,
    ) -> Result<Runtime<S>, BuildError>
    where
        F: Future<Output = Result<Client, client::ConfigError>>,
    {
        self.log.unwrap_or_default().try_init()?;
        let client = mk_client(self.client.unwrap_or_default()).await?;
        let (shutdown, shutdown_rx) = shutdown::sigint_or_sigterm()?;

        #[cfg_attr(not(feature = "runtime-diagnostics"), allow(unused_mut))]
        let mut admin = self.admin;
        #[cfg(feature = "runtime-diagnostics")]
        let diagnostics = {
            let diag = diagnostics::Diagnostics::default();
            admin = admin.with_runtime_diagnostics(diag.clone());
            diag
        };
        let admin = admin.bind()?;

        Ok(Runtime {
            client,
            shutdown_rx,
            shutdown,
            admin,
            #[cfg(feature = "runtime-diagnostics")]
            diagnostics,
            error_delay: self.error_delay.unwrap_or(Self::DEFAULT_ERROR_DELAY),
            initialized: Initialized::default(),
            // Server must be built by `Builder::build`
            server: self.server,
            #[cfg(feature = "prometheus-client")]
            metrics: self.metrics,
        })
    }
}

#[cfg(feature = "server")]
impl Builder<NoServer> {
    /// Configures the runtime to start a server with the given [`ServerArgs`]
    #[cfg_attr(docsrs, doc(cfg(all(features = "runtime", feature = "server"))))]
    pub fn with_server(self, server: ServerArgs) -> Builder<ServerArgs> {
        Builder {
            server,
            admin: self.admin,
            client: self.client,
            error_delay: self.error_delay,
            log: self.log,
            metrics: self.metrics,
        }
    }

    /// Configures the runtime to optionally start a server with the given [`ServerArgs`]
    ///
    /// This is useful for runtimes that usually run an admission controller, but may want to
    /// support running without it when running outside the cluster.
    #[cfg_attr(docsrs, doc(cfg(all(features = "runtime", feature = "server"))))]
    pub fn with_optional_server(self, server: Option<ServerArgs>) -> Builder<Option<ServerArgs>> {
        Builder {
            server,
            admin: self.admin,
            client: self.client,
            error_delay: self.error_delay,
            log: self.log,
            metrics: self.metrics,
        }
    }
}

impl Builder<NoServer> {
    /// Attempts to build a runtime by initializing logs, loading the default Kubernetes client,
    /// registering signal handlers and binding an admin server
    pub async fn build(self) -> Result<Runtime<NoServer>, BuildError> {
        self.build_inner(ClientArgs::try_client).await
    }
}

#[cfg(feature = "server")]
impl Builder<ServerArgs> {
    /// Attempts to build a runtime by initializing logs, loading the default Kubernetes client,
    /// registering signal handlers and binding admin and HTTPS servers
    #[cfg_attr(docsrs, doc(cfg(all(features = "runtime", feature = "server"))))]
    pub async fn build(self) -> Result<Runtime<server::Bound>, BuildError> {
        self.build_inner(ClientArgs::try_client)
            .await?
            .bind_server(|args| async move {
                let srv = args.bind().await?;
                Ok(srv)
            })
            .await
    }
}

#[cfg(feature = "server")]
impl Builder<Option<ServerArgs>> {
    /// Attempts to build a runtime by initializing logs, loading the default Kubernetes client,
    /// registering signal handlers and binding admin and HTTPS servers
    #[cfg_attr(docsrs, doc(cfg(all(features = "runtime", feature = "server"))))]
    pub async fn build(self) -> Result<Runtime<Option<server::Bound>>, BuildError> {
        self.build_inner(ClientArgs::try_client)
            .await?
            .bind_server(|args| async move {
                match args {
                    Some(args) => {
                        let srv = args.bind().await?;
                        Ok(Some(srv))
                    }
                    None => Ok(None),
                }
            })
            .await
    }
}

// === impl Runtime ===

impl<S> Runtime<S> {
    /// Obtains the runtime's default Kubernetes client.
    #[inline]
    pub fn client(&self) -> Client {
        self.client.clone()
    }

    /// Creates a new initization handle used to block readiness
    #[inline]
    pub fn initialized_handle(&mut self) -> initialized::Handle {
        self.initialized.add_handle()
    }

    /// Obtains a handle to he admin server's readiness state
    #[inline]
    pub fn readiness(&self) -> Readiness {
        self.admin.readiness()
    }

    /// Obtains a handle that can be used to instrument graceful shutdown
    #[inline]
    pub fn shutdown_handle(&self) -> shutdown::Watch {
        self.shutdown_rx.clone()
    }

    /// Wraps the given `Future` or `Stream` so that it completes when the runtime is shutdown
    pub fn cancel_on_shutdown<T>(&self, inner: T) -> shutdown::CancelOnShutdown<T> {
        shutdown::CancelOnShutdown::new(self.shutdown_rx.clone(), inner)
    }

    #[cfg(feature = "requeue")]
    #[cfg_attr(docsrs, doc(cfg(all(features = "runtime", feature = "requeue"))))]
    /// Wraps the given `Future` or `Stream` so that it completes when the runtime is shutdown
    pub fn requeue<T>(
        &self,
        capacity: usize,
    ) -> (
        crate::requeue::Sender<T>,
        shutdown::CancelOnShutdown<crate::requeue::Receiver<T>>,
    )
    where
        T: Eq + std::hash::Hash,
    {
        let (tx, rx) = crate::requeue::channel(capacity);
        let rx = shutdown::CancelOnShutdown::new(self.shutdown_rx.clone(), rx);
        (tx, rx)
    }

    #[cfg(feature = "lease")]
    #[cfg_attr(docsrs, doc(cfg(all(features = "runtime", feature = "lease"))))]
    /// Spawns a lease.
    pub async fn spawn_lease(
        &self,
        params: lease::LeaseParams,
    ) -> Result<lease::Spawned, lease::Error> {
        #[cfg(feature = "runtime-diagnostics")]
        let diagnostics = self.diagnostics.register_lease(&params);

        let lease::LeaseParams {
            name,
            namespace,
            field_manager,
            claimant,
            lease_duration,
            renew_grace_period,
        } = params;

        let manager = {
            let api = lease::Api::namespaced(self.client.clone(), &namespace);
            lease::LeaseManager::init(api, name).await?
        };
        let manager = field_manager
            .into_iter()
            .fold(manager, |m, fm| m.with_field_manager(fm));

        #[cfg(feature = "runtime-diagnostics")]
        let manager = manager.with_diagnostics(diagnostics);

        let params = lease::ClaimParams {
            lease_duration,
            renew_grace_period,
        };
        manager.spawn(claimant, params).await
    }

    /// Creates a watch with the given [`Api`]
    ///
    /// If the underlying stream encounters errors, the request is retried (potentially after a
    /// delay).
    ///
    /// The runtime is not considered initialized until the returned stream returns at least one
    /// event.
    ///
    /// The return stream terminates when the runtime receives a shutdown signal.
    pub fn watch<T>(
        &mut self,
        api: Api<T>,
        watcher_config: watcher::Config,
    ) -> impl Stream<Item = watcher::Event<T>>
    where
        T: Resource + DeserializeOwned + Clone + Debug + Send + 'static,
        T::DynamicType: Default,
    {
        let watch = self.watch_inner(api, watcher_config);
        let successful = errors::LogAndSleep::fixed_delay(self.error_delay, watch);
        let initialized = self.initialized.add_handle().release_on_ready(successful);
        shutdown::CancelOnShutdown::new(self.shutdown_rx.clone(), initialized)
    }

    /// Creates a cluster-level watch on the default Kubernetes client
    ///
    /// See [`Runtime::watch`] for more details.
    #[inline]
    pub fn watch_all<T>(
        &mut self,
        watcher_config: watcher::Config,
    ) -> impl Stream<Item = watcher::Event<T>>
    where
        T: Resource + DeserializeOwned + Clone + Debug + Send + 'static,
        T::DynamicType: Default,
    {
        self.watch(Api::all(self.client()), watcher_config)
    }

    /// Creates a namespace-level watch on the default Kubernetes client
    ///
    /// See [`Runtime::watch`] for more details.
    #[inline]
    pub fn watch_namespaced<T>(
        &mut self,
        ns: impl AsRef<str>,
        watcher_config: watcher::Config,
    ) -> impl Stream<Item = watcher::Event<T>>
    where
        T: Resource<Scope = NamespaceResourceScope>,
        T: DeserializeOwned + Clone + Debug + Send + 'static,
        T::DynamicType: Default,
    {
        let api = Api::namespaced(self.client(), ns.as_ref());
        self.watch(api, watcher_config)
    }

    /// Creates a cached watch with the given [`Api`]
    ///
    /// The returned [`Store`] is updated as the returned stream is polled. If the underlying stream
    /// encounters errors, the request is retried (potentially after a delay).
    ///
    /// The runtime is not considered initialized until the returned stream returns at least one
    /// event.
    ///
    /// The return stream terminates when the runtime receives a shutdown signal.
    pub fn cache<T>(
        &mut self,
        api: Api<T>,
        watcher_config: watcher::Config,
    ) -> (Store<T>, impl Stream<Item = watcher::Event<T>>)
    where
        T: Resource + DeserializeOwned + Clone + Debug + Send + 'static,
        T::DynamicType: Clone + Default + Eq + Hash + Clone,
    {
        let writer = reflector::store::Writer::<T>::default();
        let store = writer.as_reader();

        let watch = self.watch_inner(api, watcher_config);
        let cached = reflector::reflector(writer, watch);
        let successful = errors::LogAndSleep::fixed_delay(self.error_delay, cached);
        let initialized = self.initialized.add_handle().release_on_ready(successful);
        let graceful = shutdown::CancelOnShutdown::new(self.shutdown_rx.clone(), initialized);

        (store, graceful)
    }

    /// Creates a cached cluster-level watch on the default Kubernetes client
    ///
    /// See [`Runtime::cache`] for more details.
    #[inline]
    pub fn cache_all<T>(
        &mut self,
        watcher_config: watcher::Config,
    ) -> (Store<T>, impl Stream<Item = watcher::Event<T>>)
    where
        T: Resource + DeserializeOwned + Clone + Debug + Send + 'static,
        T::DynamicType: Clone + Default + Eq + Hash + Clone,
    {
        self.cache(Api::all(self.client()), watcher_config)
    }

    /// Creates a cached namespace-level watch on the default Kubernetes client
    ///
    /// See [`Runtime::cache`] for more details.
    #[inline]
    pub fn cache_namespaced<T>(
        &mut self,
        ns: impl AsRef<str>,
        watcher_config: watcher::Config,
    ) -> (Store<T>, impl Stream<Item = watcher::Event<T>>)
    where
        T: Resource<Scope = NamespaceResourceScope>,
        T: DeserializeOwned + Clone + Debug + Send + 'static,
        T::DynamicType: Clone + Default + Eq + Hash + Clone,
    {
        let api = Api::namespaced(self.client(), ns.as_ref());
        self.cache(api, watcher_config)
    }

    fn watch_inner<T>(
        &mut self,
        api: Api<T>,
        watcher_config: watcher::Config,
    ) -> impl Stream<Item = watcher::Result<watcher::Event<T>>>
    where
        T: Resource + DeserializeOwned + Clone + Debug + Send + 'static,
        T::DynamicType: Default,
    {
        #[cfg(feature = "runtime-diagnostics")]
        let diagnostics = self
<<<<<<< HEAD
            .diagnostics
=======
            .admin
            .diagnostics()
>>>>>>> 9a150bb0
            .register_watch(&api, watcher_config.label_selector.as_deref());

        let watch = watcher::watcher(api, watcher_config);

        #[cfg(feature = "runtime-diagnostics")]
        let watch = futures_util::StreamExt::inspect(watch, move |ev| diagnostics.inspect(ev));

        #[cfg(feature = "prometheus-client")]
        let watch = metrics::ResourceWatchMetrics::instrument_watch(
            self.metrics.as_ref().map(|m| m.watch.clone()),
            watch,
        );

        watch
    }

    #[cfg(feature = "server")]
    async fn bind_server<F, T>(self, bind: impl Fn(S) -> F) -> Result<Runtime<T>, BuildError>
    where
        F: std::future::Future<Output = Result<T, BuildError>>,
    {
        let server = bind(self.server).await?;
        Ok(Runtime {
            server,
            admin: self.admin,
            client: self.client,
            error_delay: self.error_delay,
            initialized: self.initialized,
            shutdown_rx: self.shutdown_rx,
            shutdown: self.shutdown,
            metrics: self.metrics,
            #[cfg(feature = "runtime-diagnostics")]
            diagnostics: self.diagnostics,
        })
    }

    #[cfg(feature = "server")]
    fn spawn_server_inner(self, spawn: impl FnOnce(S)) -> Runtime<NoServer> {
        spawn(self.server);
        Runtime {
            server: NoServer(()),
            admin: self.admin,
            client: self.client,
            error_delay: self.error_delay,
            initialized: self.initialized,
            shutdown_rx: self.shutdown_rx,
            shutdown: self.shutdown,
            metrics: self.metrics,
            #[cfg(feature = "runtime-diagnostics")]
            diagnostics: self.diagnostics,
        }
    }
}

#[cfg(feature = "server")]
impl Runtime<server::Bound> {
    /// Returns the bound local address of the server
    pub fn server_addr(&self) -> std::net::SocketAddr {
        self.server.local_addr()
    }

    /// Spawns the HTTPS server with the given `service`. A runtime handle without the bound server
    /// configuration is returned.
    ///
    /// The server shuts down gracefully when the runtime is shutdown.
    pub fn spawn_server<S, B>(self, service: S) -> Runtime<NoServer>
    where
        S: Service<hyper::Request<hyper::body::Incoming>, Response = hyper::Response<B>>
            + Clone
            + Send
            + 'static,
        S::Error: std::error::Error + Send + Sync,
        S::Future: Send,
        B: hyper::body::Body + Send + 'static,
        B::Data: Send,
        B::Error: std::error::Error + Send + Sync,
    {
        let shutdown = self.shutdown_rx.clone();
        self.spawn_server_inner(move |s| {
            s.spawn(service, shutdown);
        })
    }
}

#[cfg(feature = "server")]
impl Runtime<Option<server::Bound>> {
    /// Returns the bound local address of the server
    pub fn server_addr(&self) -> Option<std::net::SocketAddr> {
        self.server.as_ref().map(|s| s.local_addr())
    }

    /// Spawns the HTTPS server, if bound, with the given `service`. A runtime handle without the
    /// bound server configuration is returned.
    ///
    /// The server shuts down gracefully when the runtime is shutdown.
    pub fn spawn_server<S, B, F>(self, mk: F) -> Runtime<NoServer>
    where
        F: FnOnce() -> S,
        S: Service<hyper::Request<hyper::body::Incoming>, Response = hyper::Response<B>>
            + Clone
            + Send
            + 'static,
        S::Error: std::error::Error + Send + Sync,
        S::Future: Send,
        B: hyper::body::Body + Send + 'static,
        B::Data: Send,
        B::Error: std::error::Error + Send + Sync,
    {
        let shutdown = self.shutdown_rx.clone();
        self.spawn_server_inner(move |s| match s {
            Some(s) => {
                s.spawn(mk(), shutdown);
            }
            None => {
                tracing::debug!("No server is configured");
            }
        })
    }
}

impl Runtime<NoServer> {
    /// Creates a runtime builder
    pub fn builder() -> Builder<NoServer> {
        Builder::default()
    }

    /// Runs the runtime until it is shutdown
    ///
    /// Shutdown starts when a SIGINT or SIGTERM signal is received and completes when all
    /// components have terminated gracefully or when a subsequent signal is received.
    ///
    /// The admin server's readiness endpoint returns success only once all watches (and other
    /// initalized components) have become ready and then returns an error after shutdown is
    /// initiated.
    pub async fn run(self) -> Result<(), shutdown::Aborted> {
        let Self {
            admin,
            initialized,
            shutdown,
            shutdown_rx,
            ..
        } = self;

        let admin = admin.spawn();

        // Set the admin readiness to succeed once all initilization handles have been released.
        let ready = admin.readiness();
        tokio::spawn(async move {
            initialized.initialized().await;
            ready.set(true);
            tracing::debug!("initialized");

            drop(shutdown_rx.signaled().await);
            ready.set(false);
            tracing::debug!("shutdown");
        });

        shutdown.signaled().await?;

        Ok(())
    }
}

// === impl LogSettings ===

impl Default for LogSettings {
    fn default() -> Self {
        Self {
            filter: LogFilter::from_default_env(),
            format: LogFormat::default(),
        }
    }
}

impl LogSettings {
    fn try_init(self) -> Result<(), LogInitError> {
        self.format.try_init(self.filter)
    }
}

// === impl RuntimeMetrics ===

#[cfg(feature = "prometheus-client")]
impl RuntimeMetrics {
    /// Creates a new set of metrics and registers them.
    pub fn register(registry: &mut prometheus_client::registry::Registry) -> Self {
        let watch =
            metrics::ResourceWatchMetrics::register(registry.sub_registry_with_prefix("watch"));
        Self { watch }
    }
}<|MERGE_RESOLUTION|>--- conflicted
+++ resolved
@@ -22,13 +22,8 @@
 pub use kube_client::Api;
 pub use reflector::Store;
 
-#[cfg(feature = "runtime-diagnostics")]
-mod diagnostics;
 #[cfg(feature = "prometheus-client")]
 mod metrics;
-
-#[cfg(feature = "runtime-diagnostics")]
-pub(crate) use self::diagnostics::{Diagnostics, LeaseDiagnostics};
 
 /// Configures a controller [`Runtime`]
 #[derive(Debug, Default)]
@@ -73,9 +68,6 @@
     #[cfg(not(feature = "server"))]
     server: std::marker::PhantomData<S>,
 
-    #[cfg(feature = "runtime-diagnostics")]
-    diagnostics: diagnostics::Diagnostics,
-
     #[cfg(feature = "prometheus-client")]
     metrics: Option<RuntimeMetrics>,
 }
@@ -171,24 +163,12 @@
         self.log.unwrap_or_default().try_init()?;
         let client = mk_client(self.client.unwrap_or_default()).await?;
         let (shutdown, shutdown_rx) = shutdown::sigint_or_sigterm()?;
-
-        #[cfg_attr(not(feature = "runtime-diagnostics"), allow(unused_mut))]
-        let mut admin = self.admin;
-        #[cfg(feature = "runtime-diagnostics")]
-        let diagnostics = {
-            let diag = diagnostics::Diagnostics::default();
-            admin = admin.with_runtime_diagnostics(diag.clone());
-            diag
-        };
-        let admin = admin.bind()?;
-
+        let admin = self.admin.bind()?;
         Ok(Runtime {
             client,
             shutdown_rx,
             shutdown,
             admin,
-            #[cfg(feature = "runtime-diagnostics")]
-            diagnostics,
             error_delay: self.error_delay.unwrap_or(Self::DEFAULT_ERROR_DELAY),
             initialized: Initialized::default(),
             // Server must be built by `Builder::build`
@@ -334,7 +314,7 @@
         params: lease::LeaseParams,
     ) -> Result<lease::Spawned, lease::Error> {
         #[cfg(feature = "runtime-diagnostics")]
-        let diagnostics = self.diagnostics.register_lease(&params);
+        let diagnostics = self.admin.diagnostics().register_lease(&params);
 
         let lease::LeaseParams {
             name,
@@ -494,12 +474,8 @@
     {
         #[cfg(feature = "runtime-diagnostics")]
         let diagnostics = self
-<<<<<<< HEAD
-            .diagnostics
-=======
             .admin
             .diagnostics()
->>>>>>> 9a150bb0
             .register_watch(&api, watcher_config.label_selector.as_deref());
 
         let watch = watcher::watcher(api, watcher_config);
