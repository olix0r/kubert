--- conflicted
+++ resolved
@@ -158,19 +158,14 @@
     strategy:
       matrix:
         rust:
-<<<<<<< HEAD
-          - "1.81"
-          - "1.83"
+          - "1.85"
+          - "1.88"
         os: 
           - windows
           - linux
         include:
           - os: windows
             target: x86_64-pc-windows-gnu
-=======
-          - "1.85"
-          - "1.88"
->>>>>>> a2ff424f
     timeout-minutes: 10
     runs-on: ubuntu-24.04
     steps:
@@ -180,17 +175,11 @@
           version: ${{ matrix.rust }}
           components: clippy
       - uses: actions/checkout@11bd71901bbe5b1630ceea73d27597364c9af683
-<<<<<<< HEAD
-      - uses: Swatinem/rust-cache@f0deed1e0edfc6a9be95417288c0e1099b1eeec3
+      - uses: Swatinem/rust-cache@98c8021b550208e191a6a3145459bfc9fb29c4c0
       - run: sudo apt-get update && sudo apt-get install mingw-w64 -y
         if: matrix.os == 'windows'
       - run: just "target=${{ matrix.target }}" fetch
       - run: just "target=${{ matrix.target }}" clippy-all
-=======
-      - uses: Swatinem/rust-cache@98c8021b550208e191a6a3145459bfc9fb29c4c0
-      - run: just fetch
-      - run: just clippy-all
->>>>>>> a2ff424f
       - run: just test-build
         if: matrix.os == 'linux'
       - run: just test
