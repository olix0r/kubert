--- conflicted
+++ resolved
@@ -197,14 +197,9 @@
           - prometheus-client
           - requeue
           - runtime
-<<<<<<< HEAD
           - runtime,lease
-          - runtime,prometheus-client
           - runtime,runtime-diagnostics
           - runtime,runtime-diagnostics,lease,prometheus-client
-=======
-          - runtime,runtime-diagnostics,prometheus-client
->>>>>>> 9a150bb0
           - server
           - server,rustls-tls
           - server,openssl-tls
