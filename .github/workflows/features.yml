--- conflicted
+++ resolved
@@ -31,13 +31,8 @@
         with:
           version: ${{ matrix.rust }}
           components: clippy
-<<<<<<< HEAD
       - run: scurl https://apt.llvm.org/llvm.sh | sudo bash -s 11
-      - run: command -v clang-11
-      - uses: actions/checkout@93ea575cb5d8a053eaa0ac8fa3b40d7e05a33cc8
-=======
       - uses: actions/checkout@ac593985615ec2ede58e132d2e21d2b1cbd6127c
->>>>>>> 040a70de
       - run: just fetch
       - run: just features=all clippy
 
